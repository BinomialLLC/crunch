// File: crn_sparse_array.h
// See Copyright Notice and license at the end of inc/crnlib.h
#pragma once

namespace crnlib
{
   template<typename T, uint Log2N>
   class sparse_array_traits
   {
   public:
      static inline void* alloc_space(uint size)
      {
         return crnlib_malloc(size);
      }

      static inline void free_space(void* p)
      {
         crnlib_free(p);
      }

      static inline void construct_group(T* p)
      {
         scalar_type<T>::construct_array(p, 1U << Log2N);
      }

      static inline void destruct_group(T* p)
      {
         scalar_type<T>::destruct_array(p, 1U << Log2N);
      }

      static inline void construct_element(T* p)
      {
         scalar_type<T>::construct(p);
      }

      static inline void destruct_element(T* p)
      {
         scalar_type<T>::destruct(p);
      }

      static inline void copy_group(T* pDst, const T* pSrc)
      {
         for (uint j = 0; j < (1U << Log2N); j++)
            pDst[j] = pSrc[j];
      }
   };

   template<typename T, uint Log2N = 5, template <typename, uint> class Traits = sparse_array_traits>
   class sparse_array : public Traits<T, Log2N>
   {
   public:
      enum { N = 1U << Log2N };

      inline sparse_array() : m_size(0), m_num_active_groups(0)
      {
         init_default();
      }

      inline sparse_array(uint size) : m_size(0), m_num_active_groups(0)
      {
         init_default();

         resize(size);
      }

      inline sparse_array(const sparse_array& other) : m_size(0), m_num_active_groups(0)
      {
         init_default();

         *this = other;
      }

      inline ~sparse_array()
      {
         for (uint i = 0; (i < m_groups.size()) && m_num_active_groups; i++)
            free_group(m_groups[i]);

         deinit_default();
      }

      bool assign(const sparse_array& other)
      {
         if (this == &other)
            return true;

         if (!try_resize(other.size()))
            return false;

         for (uint i = 0; i < other.m_groups.size(); i++)
         {
            const T* p = other.m_groups[i];

            T* q = m_groups[i];

            if (p)
            {
               if (!q)
               {
                  q = alloc_group(true);
                  if (!q)
                     return false;

                  m_groups[i] = q;
               }

               copy_group(q, p);
            }
            else if (q)
            {
               free_group(q);
               m_groups[i] = NULL;
            }
         }

         return true;
      }

      sparse_array& operator= (const sparse_array& other)
      {
         if (!assign(other))
         {
            CRNLIB_FAIL("Out of memory");
         }

         return *this;
      }

      bool operator== (const sparse_array& other) const
      {
         if (m_size != other.m_size)
            return false;

         for (uint i = 0; i < m_size; i++)
            if (!((*this)[i] == other[i]))
               return false;

         return true;
      }

      bool operator< (const sparse_array& rhs) const
      {
         const uint min_size = math::minimum(m_size, rhs.m_size);

         uint i;
         for (i = 0; i < min_size; i++)
            if (!((*this)[i] == rhs[i]))
               break;

         if (i < min_size)
            return (*this)[i] < rhs[i];

         return m_size < rhs.m_size;
      }

      void clear()
      {
         if (m_groups.size())
         {
            for (uint i = 0; (i < m_groups.size()) && m_num_active_groups; i++)
               free_group(m_groups[i]);

            m_groups.clear();
         }

         m_size = 0;

         CRNLIB_ASSERT(!m_num_active_groups);
      }

      bool try_resize(uint size)
      {
         if (m_size == size)
            return true;

         const uint new_num_groups = (size + N - 1) >> Log2N;
         if (new_num_groups != m_groups.size())
         {
            for (uint i = new_num_groups; i < m_groups.size(); i++)
               free_group(m_groups[i]);

            if (!m_groups.try_resize(new_num_groups))
               return false;
         }

         m_size = size;
         return true;
      }

      void resize(uint size)
      {
         if (!try_resize(size))
         {
            CRNLIB_FAIL("Out of memory");
         }
      }

      inline uint size() const { return m_size; }
      inline bool empty() const { return 0 == m_size; }

      inline uint capacity() const { return m_groups.size(); }

      inline const T& operator[] (uint i) const
      {
         CRNLIB_ASSERT(i < m_size);
         const T* p = m_groups[i >> Log2N];
         const void *t = m_default;
         return p ? p[i & (N - 1)] : *reinterpret_cast<const T*>(t);
      }

      inline const T* get(uint i) const
      {
         CRNLIB_ASSERT(i < m_size);
         const T* p = m_groups[i >> Log2N];
         return p ? &p[i & (N - 1)] : NULL;
      }

      inline T* get(uint i)
      {
         CRNLIB_ASSERT(i < m_size);
         T* p = m_groups[i >> Log2N];
         return p ? &p[i & (N - 1)] : NULL;
      }

      inline bool is_present(uint i) const
      {
         CRNLIB_ASSERT(i < m_size);
         return m_groups[i >> Log2N] != NULL;
      }

      inline uint get_num_groups() const { return m_groups.size(); }

      inline const T* get_group(uint group_index) const
      {
         return m_groups[group_index];
      }

      inline T* get_group(uint group_index)
      {
         return m_groups[group_index];
      }

      inline uint get_group_size() const
      {
         return N;
      }

      inline T* ensure_valid(uint index)
      {
         CRNLIB_ASSERT(index <= m_size);

         const uint group_index = index >> Log2N;

         if (group_index >= m_groups.size())
         {
            T* p = alloc_group(true);
            if (!p)
               return NULL;

            if (!m_groups.try_push_back(p))
            {
               free_group(p);
               return NULL;
            }
         }

         T* p = m_groups[group_index];
         if (!p)
         {
            p = alloc_group(true);
            if (!p)
               return NULL;

            m_groups[group_index] = p;
         }

         m_size = math::maximum(index + 1, m_size);

         return p + (index & (N - 1));
      }

      inline bool set(uint index, const T& obj)
      {
         T* p = ensure_valid(index);
         if (!p)
            return false;

         *p = obj;

         return true;
      }

      inline void push_back(const T& obj)
      {
         if (!set(m_size, obj))
         {
            CRNLIB_FAIL("Out of memory");
         }
      }

      inline bool try_push_back(const T& obj)
      {
         return set(m_size, obj);
      }

      inline void pop_back()
      {
         CRNLIB_ASSERT(m_size);
         if (m_size)
            resize(m_size - 1);
      }

      inline void unset_range(uint start, uint num)
      {
         if (!num)
            return;

         CRNLIB_ASSERT((start + num) <= capacity());

         const uint num_to_skip = math::minimum(math::get_align_up_value_delta(start, N), num);
         num -= num_to_skip;

         const uint first_group = (start + num_to_skip) >> Log2N;
         const uint num_groups = num >> Log2N;

         for (uint i = 0; i < num_groups; i++)
         {
            T* p = m_groups[first_group + i];
            if (p)
            {
               free_group(p);
               m_groups[i] = NULL;
            }
         }
      }

      inline void unset_all()
      {
         unset_range(0, m_groups.size() << Log2N);
      }

      inline void swap(sparse_array& other)
      {
         utils::swap(m_size, other.m_size);
         m_groups.swap(other.m_groups);
         utils::swap(m_num_active_groups, other.m_num_active_groups);
      }

   private:
      uint              m_size;
      uint              m_num_active_groups;

      crnlib::vector<T*> m_groups;

      uint64            m_default[(sizeof(T) + sizeof(uint64) - 1) / sizeof(uint64)];

      inline T* alloc_group(bool nofail = false)
      {
<<<<<<< HEAD
         T* p = static_cast<T*>(this->alloc_space(N * sizeof(T)));
=======
         T* p = static_cast<T*>(sparse_array_traits<T, Log2N>::alloc_space(N * sizeof(T)));
>>>>>>> 0c95eb14

         if (!p)
         {
            if (nofail)
               return NULL;

            CRNLIB_FAIL("Out of memory");
         }

<<<<<<< HEAD
         this->construct_group(p);
=======
         sparse_array_traits<T, Log2N>::construct_group(p);
>>>>>>> 0c95eb14

         m_num_active_groups++;

         return p;
      }

      inline void free_group(T* p)
      {
         if (p)
         {
            CRNLIB_ASSERT(m_num_active_groups);
            m_num_active_groups--;

<<<<<<< HEAD
            this->destruct_group(p);

            this->free_space(p);
=======
            sparse_array_traits<T, Log2N>::destruct_group(p);

            sparse_array_traits<T, Log2N>::free_space(p);
>>>>>>> 0c95eb14
         }
      }

      inline void init_default()
      {
<<<<<<< HEAD
         this->construct_element(reinterpret_cast<T*>(m_default));
=======
         sparse_array_traits<T, Log2N>::construct_element(reinterpret_cast<T*>(m_default));
>>>>>>> 0c95eb14
      }

      inline void deinit_default()
      {
<<<<<<< HEAD
         this->destruct_element(reinterpret_cast<T*>(m_default));
=======
         sparse_array_traits<T, Log2N>::destruct_element(reinterpret_cast<T*>(m_default));
>>>>>>> 0c95eb14
      }
   };

} // namespace crnlib
<|MERGE_RESOLUTION|>--- conflicted
+++ resolved
@@ -1,421 +1,399 @@
-// File: crn_sparse_array.h
-// See Copyright Notice and license at the end of inc/crnlib.h
-#pragma once
-
-namespace crnlib
-{
-   template<typename T, uint Log2N>
-   class sparse_array_traits
-   {
-   public:
-      static inline void* alloc_space(uint size)
-      {
-         return crnlib_malloc(size);
-      }
-
-      static inline void free_space(void* p)
-      {
-         crnlib_free(p);
-      }
-
-      static inline void construct_group(T* p)
-      {
-         scalar_type<T>::construct_array(p, 1U << Log2N);
-      }
-
-      static inline void destruct_group(T* p)
-      {
-         scalar_type<T>::destruct_array(p, 1U << Log2N);
-      }
-
-      static inline void construct_element(T* p)
-      {
-         scalar_type<T>::construct(p);
-      }
-
-      static inline void destruct_element(T* p)
-      {
-         scalar_type<T>::destruct(p);
-      }
-
-      static inline void copy_group(T* pDst, const T* pSrc)
-      {
-         for (uint j = 0; j < (1U << Log2N); j++)
-            pDst[j] = pSrc[j];
-      }
-   };
-
-   template<typename T, uint Log2N = 5, template <typename, uint> class Traits = sparse_array_traits>
-   class sparse_array : public Traits<T, Log2N>
-   {
-   public:
-      enum { N = 1U << Log2N };
-
-      inline sparse_array() : m_size(0), m_num_active_groups(0)
-      {
-         init_default();
-      }
-
-      inline sparse_array(uint size) : m_size(0), m_num_active_groups(0)
-      {
-         init_default();
-
-         resize(size);
-      }
-
-      inline sparse_array(const sparse_array& other) : m_size(0), m_num_active_groups(0)
-      {
-         init_default();
-
-         *this = other;
-      }
-
-      inline ~sparse_array()
-      {
-         for (uint i = 0; (i < m_groups.size()) && m_num_active_groups; i++)
-            free_group(m_groups[i]);
-
-         deinit_default();
-      }
-
-      bool assign(const sparse_array& other)
-      {
-         if (this == &other)
-            return true;
-
-         if (!try_resize(other.size()))
-            return false;
-
-         for (uint i = 0; i < other.m_groups.size(); i++)
-         {
-            const T* p = other.m_groups[i];
-
-            T* q = m_groups[i];
-
-            if (p)
-            {
-               if (!q)
-               {
-                  q = alloc_group(true);
-                  if (!q)
-                     return false;
-
-                  m_groups[i] = q;
-               }
-
-               copy_group(q, p);
-            }
-            else if (q)
-            {
-               free_group(q);
-               m_groups[i] = NULL;
-            }
-         }
-
-         return true;
-      }
-
-      sparse_array& operator= (const sparse_array& other)
-      {
-         if (!assign(other))
-         {
-            CRNLIB_FAIL("Out of memory");
-         }
-
-         return *this;
-      }
-
-      bool operator== (const sparse_array& other) const
-      {
-         if (m_size != other.m_size)
-            return false;
-
-         for (uint i = 0; i < m_size; i++)
-            if (!((*this)[i] == other[i]))
-               return false;
-
-         return true;
-      }
-
-      bool operator< (const sparse_array& rhs) const
-      {
-         const uint min_size = math::minimum(m_size, rhs.m_size);
-
-         uint i;
-         for (i = 0; i < min_size; i++)
-            if (!((*this)[i] == rhs[i]))
-               break;
-
-         if (i < min_size)
-            return (*this)[i] < rhs[i];
-
-         return m_size < rhs.m_size;
-      }
-
-      void clear()
-      {
-         if (m_groups.size())
-         {
-            for (uint i = 0; (i < m_groups.size()) && m_num_active_groups; i++)
-               free_group(m_groups[i]);
-
-            m_groups.clear();
-         }
-
-         m_size = 0;
-
-         CRNLIB_ASSERT(!m_num_active_groups);
-      }
-
-      bool try_resize(uint size)
-      {
-         if (m_size == size)
-            return true;
-
-         const uint new_num_groups = (size + N - 1) >> Log2N;
-         if (new_num_groups != m_groups.size())
-         {
-            for (uint i = new_num_groups; i < m_groups.size(); i++)
-               free_group(m_groups[i]);
-
-            if (!m_groups.try_resize(new_num_groups))
-               return false;
-         }
-
-         m_size = size;
-         return true;
-      }
-
-      void resize(uint size)
-      {
-         if (!try_resize(size))
-         {
-            CRNLIB_FAIL("Out of memory");
-         }
-      }
-
-      inline uint size() const { return m_size; }
-      inline bool empty() const { return 0 == m_size; }
-
-      inline uint capacity() const { return m_groups.size(); }
-
-      inline const T& operator[] (uint i) const
-      {
-         CRNLIB_ASSERT(i < m_size);
-         const T* p = m_groups[i >> Log2N];
-         const void *t = m_default;
-         return p ? p[i & (N - 1)] : *reinterpret_cast<const T*>(t);
-      }
-
-      inline const T* get(uint i) const
-      {
-         CRNLIB_ASSERT(i < m_size);
-         const T* p = m_groups[i >> Log2N];
-         return p ? &p[i & (N - 1)] : NULL;
-      }
-
-      inline T* get(uint i)
-      {
-         CRNLIB_ASSERT(i < m_size);
-         T* p = m_groups[i >> Log2N];
-         return p ? &p[i & (N - 1)] : NULL;
-      }
-
-      inline bool is_present(uint i) const
-      {
-         CRNLIB_ASSERT(i < m_size);
-         return m_groups[i >> Log2N] != NULL;
-      }
-
-      inline uint get_num_groups() const { return m_groups.size(); }
-
-      inline const T* get_group(uint group_index) const
-      {
-         return m_groups[group_index];
-      }
-
-      inline T* get_group(uint group_index)
-      {
-         return m_groups[group_index];
-      }
-
-      inline uint get_group_size() const
-      {
-         return N;
-      }
-
-      inline T* ensure_valid(uint index)
-      {
-         CRNLIB_ASSERT(index <= m_size);
-
-         const uint group_index = index >> Log2N;
-
-         if (group_index >= m_groups.size())
-         {
-            T* p = alloc_group(true);
-            if (!p)
-               return NULL;
-
-            if (!m_groups.try_push_back(p))
-            {
-               free_group(p);
-               return NULL;
-            }
-         }
-
-         T* p = m_groups[group_index];
-         if (!p)
-         {
-            p = alloc_group(true);
-            if (!p)
-               return NULL;
-
-            m_groups[group_index] = p;
-         }
-
-         m_size = math::maximum(index + 1, m_size);
-
-         return p + (index & (N - 1));
-      }
-
-      inline bool set(uint index, const T& obj)
-      {
-         T* p = ensure_valid(index);
-         if (!p)
-            return false;
-
-         *p = obj;
-
-         return true;
-      }
-
-      inline void push_back(const T& obj)
-      {
-         if (!set(m_size, obj))
-         {
-            CRNLIB_FAIL("Out of memory");
-         }
-      }
-
-      inline bool try_push_back(const T& obj)
-      {
-         return set(m_size, obj);
-      }
-
-      inline void pop_back()
-      {
-         CRNLIB_ASSERT(m_size);
-         if (m_size)
-            resize(m_size - 1);
-      }
-
-      inline void unset_range(uint start, uint num)
-      {
-         if (!num)
-            return;
-
-         CRNLIB_ASSERT((start + num) <= capacity());
-
-         const uint num_to_skip = math::minimum(math::get_align_up_value_delta(start, N), num);
-         num -= num_to_skip;
-
-         const uint first_group = (start + num_to_skip) >> Log2N;
-         const uint num_groups = num >> Log2N;
-
-         for (uint i = 0; i < num_groups; i++)
-         {
-            T* p = m_groups[first_group + i];
-            if (p)
-            {
-               free_group(p);
-               m_groups[i] = NULL;
-            }
-         }
-      }
-
-      inline void unset_all()
-      {
-         unset_range(0, m_groups.size() << Log2N);
-      }
-
-      inline void swap(sparse_array& other)
-      {
-         utils::swap(m_size, other.m_size);
-         m_groups.swap(other.m_groups);
-         utils::swap(m_num_active_groups, other.m_num_active_groups);
-      }
-
-   private:
-      uint              m_size;
-      uint              m_num_active_groups;
-
-      crnlib::vector<T*> m_groups;
-
-      uint64            m_default[(sizeof(T) + sizeof(uint64) - 1) / sizeof(uint64)];
-
-      inline T* alloc_group(bool nofail = false)
-      {
-<<<<<<< HEAD
-         T* p = static_cast<T*>(this->alloc_space(N * sizeof(T)));
-=======
-         T* p = static_cast<T*>(sparse_array_traits<T, Log2N>::alloc_space(N * sizeof(T)));
->>>>>>> 0c95eb14
-
-         if (!p)
-         {
-            if (nofail)
-               return NULL;
-
-            CRNLIB_FAIL("Out of memory");
-         }
-
-<<<<<<< HEAD
-         this->construct_group(p);
-=======
-         sparse_array_traits<T, Log2N>::construct_group(p);
->>>>>>> 0c95eb14
-
-         m_num_active_groups++;
-
-         return p;
-      }
-
-      inline void free_group(T* p)
-      {
-         if (p)
-         {
-            CRNLIB_ASSERT(m_num_active_groups);
-            m_num_active_groups--;
-
-<<<<<<< HEAD
-            this->destruct_group(p);
-
-            this->free_space(p);
-=======
-            sparse_array_traits<T, Log2N>::destruct_group(p);
-
-            sparse_array_traits<T, Log2N>::free_space(p);
->>>>>>> 0c95eb14
-         }
-      }
-
-      inline void init_default()
-      {
-<<<<<<< HEAD
-         this->construct_element(reinterpret_cast<T*>(m_default));
-=======
-         sparse_array_traits<T, Log2N>::construct_element(reinterpret_cast<T*>(m_default));
->>>>>>> 0c95eb14
-      }
-
-      inline void deinit_default()
-      {
-<<<<<<< HEAD
-         this->destruct_element(reinterpret_cast<T*>(m_default));
-=======
-         sparse_array_traits<T, Log2N>::destruct_element(reinterpret_cast<T*>(m_default));
->>>>>>> 0c95eb14
-      }
-   };
-
-} // namespace crnlib
+// File: crn_sparse_array.h
+// See Copyright Notice and license at the end of inc/crnlib.h
+#pragma once
+
+namespace crnlib
+{
+   template<typename T, uint Log2N>
+   class sparse_array_traits
+   {
+   public:
+      static inline void* alloc_space(uint size)
+      {
+         return crnlib_malloc(size);
+      }
+
+      static inline void free_space(void* p)
+      {
+         crnlib_free(p);
+      }
+
+      static inline void construct_group(T* p)
+      {
+         scalar_type<T>::construct_array(p, 1U << Log2N);
+      }
+
+      static inline void destruct_group(T* p)
+      {
+         scalar_type<T>::destruct_array(p, 1U << Log2N);
+      }
+
+      static inline void construct_element(T* p)
+      {
+         scalar_type<T>::construct(p);
+      }
+
+      static inline void destruct_element(T* p)
+      {
+         scalar_type<T>::destruct(p);
+      }
+
+      static inline void copy_group(T* pDst, const T* pSrc)
+      {
+         for (uint j = 0; j < (1U << Log2N); j++)
+            pDst[j] = pSrc[j];
+      }
+   };
+
+   template<typename T, uint Log2N = 5, template <typename, uint> class Traits = sparse_array_traits>
+   class sparse_array : public Traits<T, Log2N>
+   {
+   public:
+      enum { N = 1U << Log2N };
+
+      inline sparse_array() : m_size(0), m_num_active_groups(0)
+      {
+         init_default();
+      }
+
+      inline sparse_array(uint size) : m_size(0), m_num_active_groups(0)
+      {
+         init_default();
+
+         resize(size);
+      }
+
+      inline sparse_array(const sparse_array& other) : m_size(0), m_num_active_groups(0)
+      {
+         init_default();
+
+         *this = other;
+      }
+
+      inline ~sparse_array()
+      {
+         for (uint i = 0; (i < m_groups.size()) && m_num_active_groups; i++)
+            free_group(m_groups[i]);
+
+         deinit_default();
+      }
+
+      bool assign(const sparse_array& other)
+      {
+         if (this == &other)
+            return true;
+
+         if (!try_resize(other.size()))
+            return false;
+
+         for (uint i = 0; i < other.m_groups.size(); i++)
+         {
+            const T* p = other.m_groups[i];
+
+            T* q = m_groups[i];
+
+            if (p)
+            {
+               if (!q)
+               {
+                  q = alloc_group(true);
+                  if (!q)
+                     return false;
+
+                  m_groups[i] = q;
+               }
+
+               copy_group(q, p);
+            }
+            else if (q)
+            {
+               free_group(q);
+               m_groups[i] = NULL;
+            }
+         }
+
+         return true;
+      }
+
+      sparse_array& operator= (const sparse_array& other)
+      {
+         if (!assign(other))
+         {
+            CRNLIB_FAIL("Out of memory");
+         }
+
+         return *this;
+      }
+
+      bool operator== (const sparse_array& other) const
+      {
+         if (m_size != other.m_size)
+            return false;
+
+         for (uint i = 0; i < m_size; i++)
+            if (!((*this)[i] == other[i]))
+               return false;
+
+         return true;
+      }
+
+      bool operator< (const sparse_array& rhs) const
+      {
+         const uint min_size = math::minimum(m_size, rhs.m_size);
+
+         uint i;
+         for (i = 0; i < min_size; i++)
+            if (!((*this)[i] == rhs[i]))
+               break;
+
+         if (i < min_size)
+            return (*this)[i] < rhs[i];
+
+         return m_size < rhs.m_size;
+      }
+
+      void clear()
+      {
+         if (m_groups.size())
+         {
+            for (uint i = 0; (i < m_groups.size()) && m_num_active_groups; i++)
+               free_group(m_groups[i]);
+
+            m_groups.clear();
+         }
+
+         m_size = 0;
+
+         CRNLIB_ASSERT(!m_num_active_groups);
+      }
+
+      bool try_resize(uint size)
+      {
+         if (m_size == size)
+            return true;
+
+         const uint new_num_groups = (size + N - 1) >> Log2N;
+         if (new_num_groups != m_groups.size())
+         {
+            for (uint i = new_num_groups; i < m_groups.size(); i++)
+               free_group(m_groups[i]);
+
+            if (!m_groups.try_resize(new_num_groups))
+               return false;
+         }
+
+         m_size = size;
+         return true;
+      }
+
+      void resize(uint size)
+      {
+         if (!try_resize(size))
+         {
+            CRNLIB_FAIL("Out of memory");
+         }
+      }
+
+      inline uint size() const { return m_size; }
+      inline bool empty() const { return 0 == m_size; }
+
+      inline uint capacity() const { return m_groups.size(); }
+
+      inline const T& operator[] (uint i) const
+      {
+         CRNLIB_ASSERT(i < m_size);
+         const T* p = m_groups[i >> Log2N];
+         const void *t = m_default;
+         return p ? p[i & (N - 1)] : *reinterpret_cast<const T*>(t);
+      }
+
+      inline const T* get(uint i) const
+      {
+         CRNLIB_ASSERT(i < m_size);
+         const T* p = m_groups[i >> Log2N];
+         return p ? &p[i & (N - 1)] : NULL;
+      }
+
+      inline T* get(uint i)
+      {
+         CRNLIB_ASSERT(i < m_size);
+         T* p = m_groups[i >> Log2N];
+         return p ? &p[i & (N - 1)] : NULL;
+      }
+
+      inline bool is_present(uint i) const
+      {
+         CRNLIB_ASSERT(i < m_size);
+         return m_groups[i >> Log2N] != NULL;
+      }
+
+      inline uint get_num_groups() const { return m_groups.size(); }
+
+      inline const T* get_group(uint group_index) const
+      {
+         return m_groups[group_index];
+      }
+
+      inline T* get_group(uint group_index)
+      {
+         return m_groups[group_index];
+      }
+
+      inline uint get_group_size() const
+      {
+         return N;
+      }
+
+      inline T* ensure_valid(uint index)
+      {
+         CRNLIB_ASSERT(index <= m_size);
+
+         const uint group_index = index >> Log2N;
+
+         if (group_index >= m_groups.size())
+         {
+            T* p = alloc_group(true);
+            if (!p)
+               return NULL;
+
+            if (!m_groups.try_push_back(p))
+            {
+               free_group(p);
+               return NULL;
+            }
+         }
+
+         T* p = m_groups[group_index];
+         if (!p)
+         {
+            p = alloc_group(true);
+            if (!p)
+               return NULL;
+
+            m_groups[group_index] = p;
+         }
+
+         m_size = math::maximum(index + 1, m_size);
+
+         return p + (index & (N - 1));
+      }
+
+      inline bool set(uint index, const T& obj)
+      {
+         T* p = ensure_valid(index);
+         if (!p)
+            return false;
+
+         *p = obj;
+
+         return true;
+      }
+
+      inline void push_back(const T& obj)
+      {
+         if (!set(m_size, obj))
+         {
+            CRNLIB_FAIL("Out of memory");
+         }
+      }
+
+      inline bool try_push_back(const T& obj)
+      {
+         return set(m_size, obj);
+      }
+
+      inline void pop_back()
+      {
+         CRNLIB_ASSERT(m_size);
+         if (m_size)
+            resize(m_size - 1);
+      }
+
+      inline void unset_range(uint start, uint num)
+      {
+         if (!num)
+            return;
+
+         CRNLIB_ASSERT((start + num) <= capacity());
+
+         const uint num_to_skip = math::minimum(math::get_align_up_value_delta(start, N), num);
+         num -= num_to_skip;
+
+         const uint first_group = (start + num_to_skip) >> Log2N;
+         const uint num_groups = num >> Log2N;
+
+         for (uint i = 0; i < num_groups; i++)
+         {
+            T* p = m_groups[first_group + i];
+            if (p)
+            {
+               free_group(p);
+               m_groups[i] = NULL;
+            }
+         }
+      }
+
+      inline void unset_all()
+      {
+         unset_range(0, m_groups.size() << Log2N);
+      }
+
+      inline void swap(sparse_array& other)
+      {
+         utils::swap(m_size, other.m_size);
+         m_groups.swap(other.m_groups);
+         utils::swap(m_num_active_groups, other.m_num_active_groups);
+      }
+
+   private:
+      uint              m_size;
+      uint              m_num_active_groups;
+
+      crnlib::vector<T*> m_groups;
+
+      uint64            m_default[(sizeof(T) + sizeof(uint64) - 1) / sizeof(uint64)];
+
+      inline T* alloc_group(bool nofail = false)
+      {
+         T* p = static_cast<T*>(sparse_array_traits<T, Log2N>::alloc_space(N * sizeof(T)));
+
+         if (!p)
+         {
+            if (nofail)
+               return NULL;
+
+            CRNLIB_FAIL("Out of memory");
+         }
+
+         sparse_array_traits<T, Log2N>::construct_group(p);
+
+         m_num_active_groups++;
+
+         return p;
+      }
+
+      inline void free_group(T* p)
+      {
+         if (p)
+         {
+            CRNLIB_ASSERT(m_num_active_groups);
+            m_num_active_groups--;
+
+            sparse_array_traits<T, Log2N>::destruct_group(p);
+
+            sparse_array_traits<T, Log2N>::free_space(p);
+         }
+      }
+
+      inline void init_default()
+      {
+         sparse_array_traits<T, Log2N>::construct_element(reinterpret_cast<T*>(m_default));
+      }
+
+      inline void deinit_default()
+      {
+         sparse_array_traits<T, Log2N>::destruct_element(reinterpret_cast<T*>(m_default));
+      }
+   };
+
+} // namespace crnlib